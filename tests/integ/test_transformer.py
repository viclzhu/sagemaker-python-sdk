# Copyright 2018-2020 Amazon.com, Inc. or its affiliates. All Rights Reserved.
#
# Licensed under the Apache License, Version 2.0 (the "License"). You
# may not use this file except in compliance with the License. A copy of
# the License is located at
#
#     http://aws.amazon.com/apache2.0/
#
# or in the "license" file accompanying this file. This file is
# distributed on an "AS IS" BASIS, WITHOUT WARRANTIES OR CONDITIONS OF
# ANY KIND, either express or implied. See the License for the specific
# language governing permissions and limitations under the License.
from __future__ import absolute_import

import gzip
import json
import os
import pickle
import sys
import time

import pytest

from sagemaker import KMeans, s3
from sagemaker.mxnet import MXNet
from sagemaker.pytorch import PyTorchModel
from sagemaker.tensorflow import TensorFlow
from sagemaker.tensorflow.defaults import LATEST_SERVING_VERSION
from sagemaker.transformer import Transformer
from sagemaker.estimator import Estimator
from sagemaker.utils import unique_name_from_base
from tests.integ import (
    DATA_DIR,
    PYTHON_VERSION,
    TRAINING_DEFAULT_TIMEOUT_MINUTES,
    TRANSFORM_DEFAULT_TIMEOUT_MINUTES,
)
from tests.integ.kms_utils import bucket_with_encryption, get_or_create_kms_key
from tests.integ.timeout import timeout, timeout_and_delete_model_with_transformer
from tests.integ.vpc_test_utils import get_or_create_vpc_resources

MXNET_MNIST_PATH = os.path.join(DATA_DIR, "mxnet_mnist")


@pytest.fixture(scope="module")
def mxnet_estimator(sagemaker_session, mxnet_full_version, cpu_instance_type):
    mx = MXNet(
        entry_point=os.path.join(MXNET_MNIST_PATH, "mnist.py"),
        role="SageMakerRole",
        train_instance_count=1,
        train_instance_type=cpu_instance_type,
        sagemaker_session=sagemaker_session,
        framework_version=mxnet_full_version,
    )

    train_input = mx.sagemaker_session.upload_data(
        path=os.path.join(MXNET_MNIST_PATH, "train"), key_prefix="integ-test-data/mxnet_mnist/train"
    )
    test_input = mx.sagemaker_session.upload_data(
        path=os.path.join(MXNET_MNIST_PATH, "test"), key_prefix="integ-test-data/mxnet_mnist/test"
    )

    job_name = unique_name_from_base("test-mxnet-transform")
    with timeout(minutes=TRAINING_DEFAULT_TIMEOUT_MINUTES):
        mx.fit({"train": train_input, "test": test_input}, job_name=job_name)

    return mx


@pytest.fixture(scope="module")
def mxnet_transform_input(sagemaker_session):
    transform_input_path = os.path.join(MXNET_MNIST_PATH, "transform", "data.csv")
    transform_input_key_prefix = "integ-test-data/mxnet_mnist/transform"
    return sagemaker_session.upload_data(
        path=transform_input_path, key_prefix=transform_input_key_prefix
    )


@pytest.mark.canary_quick
def test_transform_mxnet(
    mxnet_estimator, mxnet_transform_input, sagemaker_session, cpu_instance_type
):
    kms_key_arn = get_or_create_kms_key(sagemaker_session)
    output_filter = "$"
    input_filter = "$"

    transformer = _create_transformer_and_transform_job(
        mxnet_estimator,
        mxnet_transform_input,
        cpu_instance_type,
        kms_key_arn,
        input_filter=input_filter,
        output_filter=output_filter,
        join_source=None,
    )
    with timeout_and_delete_model_with_transformer(
        transformer, sagemaker_session, minutes=TRANSFORM_DEFAULT_TIMEOUT_MINUTES
    ):
        transformer.wait()

    job_desc = transformer.sagemaker_session.describe_transform_job(
        job_name=transformer.latest_transform_job.name
    )
    assert kms_key_arn == job_desc["TransformResources"]["VolumeKmsKeyId"]
    assert output_filter == job_desc["DataProcessing"]["OutputFilter"]
    assert input_filter == job_desc["DataProcessing"]["InputFilter"]


@pytest.mark.canary_quick
def test_attach_transform_kmeans(sagemaker_session, cpu_instance_type):
    data_path = os.path.join(DATA_DIR, "one_p_mnist")
    pickle_args = {} if sys.version_info.major == 2 else {"encoding": "latin1"}

    # Load the data into memory as numpy arrays
    train_set_path = os.path.join(data_path, "mnist.pkl.gz")
    with gzip.open(train_set_path, "rb") as f:
        train_set, _, _ = pickle.load(f, **pickle_args)

    kmeans = KMeans(
        role="SageMakerRole",
        train_instance_count=1,
        train_instance_type=cpu_instance_type,
        k=10,
        sagemaker_session=sagemaker_session,
        output_path="s3://{}/".format(sagemaker_session.default_bucket()),
    )

    # set kmeans specific hp
    kmeans.init_method = "random"
    kmeans.max_iterators = 1
    kmeans.tol = 1
    kmeans.num_trials = 1
    kmeans.local_init_method = "kmeans++"
    kmeans.half_life_time_size = 1
    kmeans.epochs = 1

    records = kmeans.record_set(train_set[0][:100])

    job_name = unique_name_from_base("test-kmeans-attach")

    with timeout(minutes=TRAINING_DEFAULT_TIMEOUT_MINUTES):
        kmeans.fit(records, job_name=job_name)

    transform_input_path = os.path.join(data_path, "transform_input.csv")
    transform_input_key_prefix = "integ-test-data/one_p_mnist/transform"
    transform_input = kmeans.sagemaker_session.upload_data(
        path=transform_input_path, key_prefix=transform_input_key_prefix
    )

    transformer = _create_transformer_and_transform_job(kmeans, transform_input, cpu_instance_type)

    attached_transformer = Transformer.attach(
        transformer.latest_transform_job.name, sagemaker_session=sagemaker_session
    )
    with timeout_and_delete_model_with_transformer(
        transformer, sagemaker_session, minutes=TRANSFORM_DEFAULT_TIMEOUT_MINUTES
    ):
        attached_transformer.wait()


def test_transform_pytorch_vpc_custom_model_bucket(
    sagemaker_session, pytorch_full_version, cpu_instance_type, custom_bucket_name
):
    data_dir = os.path.join(DATA_DIR, "pytorch_mnist")

    ec2_client = sagemaker_session.boto_session.client("ec2")
    subnet_ids, security_group_id = get_or_create_vpc_resources(ec2_client)

    model_data = sagemaker_session.upload_data(
        path=os.path.join(data_dir, "model.tar.gz"),
        bucket=custom_bucket_name,
        key_prefix="integ-test-data/pytorch_mnist/model",
    )

    model = PyTorchModel(
        model_data=model_data,
        entry_point=os.path.join(data_dir, "mnist.py"),
        role="SageMakerRole",
        framework_version=pytorch_full_version,
        py_version=PYTHON_VERSION,
        sagemaker_session=sagemaker_session,
        vpc_config={"Subnets": subnet_ids, "SecurityGroupIds": [security_group_id]},
        code_location="s3://{}".format(custom_bucket_name),
    )

    transform_input = sagemaker_session.upload_data(
        path=os.path.join(data_dir, "transform", "data.npy"),
        key_prefix="integ-test-data/pytorch_mnist/transform",
    )

    transformer = model.transformer(1, cpu_instance_type)
    transformer.transform(
        transform_input,
        content_type="application/x-npy",
        job_name=unique_name_from_base("test-transform-vpc"),
    )

    with timeout_and_delete_model_with_transformer(
        transformer, sagemaker_session, minutes=TRANSFORM_DEFAULT_TIMEOUT_MINUTES
    ):
        transformer.wait()
        model_desc = sagemaker_session.sagemaker_client.describe_model(
            ModelName=transformer.model_name
        )
        assert set(subnet_ids) == set(model_desc["VpcConfig"]["Subnets"])
        assert [security_group_id] == model_desc["VpcConfig"]["SecurityGroupIds"]

        model_bucket, _ = s3.parse_s3_url(model_desc["PrimaryContainer"]["ModelDataUrl"])
        assert custom_bucket_name == model_bucket


def test_transform_mxnet_tags(
    mxnet_estimator, mxnet_transform_input, sagemaker_session, cpu_instance_type
):
    tags = [{"Key": "some-tag", "Value": "value-for-tag"}]

    transformer = mxnet_estimator.transformer(1, cpu_instance_type, tags=tags)
    transformer.transform(mxnet_transform_input, content_type="text/csv")

    with timeout_and_delete_model_with_transformer(
        transformer, sagemaker_session, minutes=TRANSFORM_DEFAULT_TIMEOUT_MINUTES
    ):
        transformer.wait()
        model_desc = sagemaker_session.sagemaker_client.describe_model(
            ModelName=transformer.model_name
        )
        model_tags = sagemaker_session.sagemaker_client.list_tags(
            ResourceArn=model_desc["ModelArn"]
        )["Tags"]
        assert tags == model_tags


def test_transform_byo_estimator(sagemaker_session, cpu_instance_type):
    data_path = os.path.join(DATA_DIR, "one_p_mnist")
    pickle_args = {} if sys.version_info.major == 2 else {"encoding": "latin1"}
    tags = [{"Key": "some-tag", "Value": "value-for-tag"}]

    # Load the data into memory as numpy arrays
    train_set_path = os.path.join(data_path, "mnist.pkl.gz")
    with gzip.open(train_set_path, "rb") as f:
        train_set, _, _ = pickle.load(f, **pickle_args)

    kmeans = KMeans(
        role="SageMakerRole",
        train_instance_count=1,
        train_instance_type=cpu_instance_type,
        k=10,
        sagemaker_session=sagemaker_session,
        output_path="s3://{}/".format(sagemaker_session.default_bucket()),
    )

    # set kmeans specific hp
    kmeans.init_method = "random"
    kmeans.max_iterators = 1
    kmeans.tol = 1
    kmeans.num_trials = 1
    kmeans.local_init_method = "kmeans++"
    kmeans.half_life_time_size = 1
    kmeans.epochs = 1

    records = kmeans.record_set(train_set[0][:100])

    job_name = unique_name_from_base("test-kmeans-attach")

    with timeout(minutes=TRAINING_DEFAULT_TIMEOUT_MINUTES):
        kmeans.fit(records, job_name=job_name)

    estimator = Estimator.attach(training_job_name=job_name, sagemaker_session=sagemaker_session)
    estimator._enable_network_isolation = True

    transform_input_path = os.path.join(data_path, "transform_input.csv")
    transform_input_key_prefix = "integ-test-data/one_p_mnist/transform"
    transform_input = kmeans.sagemaker_session.upload_data(
        path=transform_input_path, key_prefix=transform_input_key_prefix
    )

    transformer = estimator.transformer(1, cpu_instance_type, tags=tags)
    transformer.transform(transform_input, content_type="text/csv")

    with timeout_and_delete_model_with_transformer(
        transformer, sagemaker_session, minutes=TRANSFORM_DEFAULT_TIMEOUT_MINUTES
    ):
        transformer.wait()
        model_desc = sagemaker_session.sagemaker_client.describe_model(
            ModelName=transformer.model_name
        )
        assert model_desc["EnableNetworkIsolation"]

        model_tags = sagemaker_session.sagemaker_client.list_tags(
            ResourceArn=model_desc["ModelArn"]
        )["Tags"]
        assert tags == model_tags


def test_single_transformer_multiple_jobs(
    mxnet_estimator, mxnet_transform_input, sagemaker_session, cpu_instance_type
):
    transformer = mxnet_estimator.transformer(1, cpu_instance_type)

    job_name = unique_name_from_base("test-mxnet-transform")
    transformer.transform(mxnet_transform_input, content_type="text/csv", job_name=job_name)
    with timeout_and_delete_model_with_transformer(
        transformer, sagemaker_session, minutes=TRANSFORM_DEFAULT_TIMEOUT_MINUTES
    ):
        assert transformer.output_path == "s3://{}/{}".format(
            sagemaker_session.default_bucket(), job_name
        )
        job_name = unique_name_from_base("test-mxnet-transform")
        transformer.transform(mxnet_transform_input, content_type="text/csv", job_name=job_name)
        assert transformer.output_path == "s3://{}/{}".format(
            sagemaker_session.default_bucket(), job_name
        )


def test_stop_transform_job(mxnet_estimator, mxnet_transform_input, cpu_instance_type):
    transformer = mxnet_estimator.transformer(1, cpu_instance_type)
    transformer.transform(mxnet_transform_input, content_type="text/csv")

    time.sleep(15)

    latest_transform_job_name = transformer.latest_transform_job.name

    print("Attempting to stop {}".format(latest_transform_job_name))

    transformer.stop_transform_job()

    desc = transformer.latest_transform_job.sagemaker_session.describe_transform_job(
        job_name=latest_transform_job_name
    )
    assert desc["TransformJobStatus"] == "Stopped"


def test_transform_mxnet_logs(
    mxnet_estimator, mxnet_transform_input, sagemaker_session, cpu_instance_type
):
    with timeout(minutes=45):
        transformer = _create_transformer_and_transform_job(
            mxnet_estimator, mxnet_transform_input, cpu_instance_type, wait=True, logs=True
        )

    with timeout_and_delete_model_with_transformer(
        transformer, sagemaker_session, minutes=TRANSFORM_DEFAULT_TIMEOUT_MINUTES
    ):
        transformer.wait()


def test_transform_tf_kms_network_isolation(sagemaker_session, cpu_instance_type, tmpdir):
    data_path = os.path.join(DATA_DIR, "tensorflow_mnist")

    tf = TensorFlow(
        entry_point=os.path.join(data_path, "mnist.py"),
        role="SageMakerRole",
        train_instance_count=1,
        train_instance_type=cpu_instance_type,
<<<<<<< HEAD
        framework_version=TensorFlow.LATEST_VERSION,
=======
        framework_version=LATEST_SERVING_VERSION,
        script_mode=True,
>>>>>>> 9b32c194
        py_version=PYTHON_VERSION,
        sagemaker_session=sagemaker_session,
    )

    s3_prefix = "integ-test-data/tf-scriptmode/mnist"
    training_input = sagemaker_session.upload_data(
        path=os.path.join(data_path, "data"), key_prefix="{}/training".format(s3_prefix)
    )

    job_name = unique_name_from_base("test-tf-transform")
    tf.fit(inputs=training_input, job_name=job_name)

    transform_input = sagemaker_session.upload_data(
        path=os.path.join(data_path, "transform"), key_prefix="{}/transform".format(s3_prefix)
    )

    with bucket_with_encryption(sagemaker_session, "SageMakerRole") as (bucket_with_kms, kms_key):
        output_path = "{}/{}/output".format(bucket_with_kms, job_name)

        transformer = tf.transformer(
            instance_count=1,
            instance_type=cpu_instance_type,
            output_path=output_path,
            output_kms_key=kms_key,
            volume_kms_key=kms_key,
            enable_network_isolation=True,
        )

        with timeout_and_delete_model_with_transformer(
            transformer, sagemaker_session, minutes=TRANSFORM_DEFAULT_TIMEOUT_MINUTES
        ):
            transformer.transform(
                transform_input, job_name=job_name, content_type="text/csv", wait=True
            )

            model_desc = sagemaker_session.sagemaker_client.describe_model(
                ModelName=transformer.model_name
            )
            assert model_desc["EnableNetworkIsolation"]

        job_desc = sagemaker_session.describe_transform_job(job_name=job_name)
        assert job_desc["TransformOutput"]["S3OutputPath"] == output_path
        assert job_desc["TransformOutput"]["KmsKeyId"] == kms_key
        assert job_desc["TransformResources"]["VolumeKmsKeyId"] == kms_key

        s3.S3Downloader.download(
            s3_uri=output_path,
            local_path=os.path.join(tmpdir, "tf-batch-output"),
            session=sagemaker_session,
        )

        with open(os.path.join(tmpdir, "tf-batch-output", "data.csv.out")) as f:
            result = json.load(f)
            assert len(result["predictions"][0]["probabilities"]) == 10
            assert result["predictions"][0]["classes"] == 1


def _create_transformer_and_transform_job(
    estimator,
    transform_input,
    instance_type,
    volume_kms_key=None,
    input_filter=None,
    output_filter=None,
    join_source=None,
    wait=False,
    logs=False,
):
    transformer = estimator.transformer(1, instance_type, volume_kms_key=volume_kms_key)
    transformer.transform(
        transform_input,
        content_type="text/csv",
        input_filter=input_filter,
        output_filter=output_filter,
        join_source=join_source,
        wait=wait,
        logs=logs,
        job_name=unique_name_from_base("test-transform"),
    )
    return transformer<|MERGE_RESOLUTION|>--- conflicted
+++ resolved
@@ -352,12 +352,7 @@
         role="SageMakerRole",
         train_instance_count=1,
         train_instance_type=cpu_instance_type,
-<<<<<<< HEAD
-        framework_version=TensorFlow.LATEST_VERSION,
-=======
         framework_version=LATEST_SERVING_VERSION,
-        script_mode=True,
->>>>>>> 9b32c194
         py_version=PYTHON_VERSION,
         sagemaker_session=sagemaker_session,
     )
