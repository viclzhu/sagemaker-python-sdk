# Copyright 2018-2020 Amazon.com, Inc. or its affiliates. All Rights Reserved.
#
# Licensed under the Apache License, Version 2.0 (the "License"). You
# may not use this file except in compliance with the License. A copy of
# the License is located at
#
#     http://aws.amazon.com/apache2.0/
#
# or in the "license" file accompanying this file. This file is
# distributed on an "AS IS" BASIS, WITHOUT WARRANTIES OR CONDITIONS OF
# ANY KIND, either express or implied. See the License for the specific
# language governing permissions and limitations under the License.
from __future__ import absolute_import

import json
import os
import time

import pytest

from sagemaker import KMeans, s3
from sagemaker.mxnet import MXNet
from sagemaker.pytorch import PyTorchModel
from sagemaker.tensorflow import TensorFlow
<<<<<<< HEAD
=======
from sagemaker.tensorflow.defaults import LATEST_VERSION
>>>>>>> e774fcf3
from sagemaker.transformer import Transformer
from sagemaker.estimator import Estimator
from sagemaker.utils import unique_name_from_base
from tests.integ import (
    datasets,
    DATA_DIR,
    TRAINING_DEFAULT_TIMEOUT_MINUTES,
    TRANSFORM_DEFAULT_TIMEOUT_MINUTES,
)
from tests.integ.kms_utils import bucket_with_encryption, get_or_create_kms_key
from tests.integ.timeout import timeout, timeout_and_delete_model_with_transformer
from tests.integ.vpc_test_utils import get_or_create_vpc_resources

MXNET_MNIST_PATH = os.path.join(DATA_DIR, "mxnet_mnist")


@pytest.fixture(scope="module")
<<<<<<< HEAD
def mxnet_estimator(
    sagemaker_session,
    mxnet_inference_latest_version,
    mxnet_inference_latest_py_version,
    cpu_instance_type,
):
=======
def py_version(tf_full_version):
    return "py37" if tf_full_version == LATEST_VERSION else PYTHON_VERSION


@pytest.fixture(scope="module")
def mxnet_estimator(sagemaker_session, mxnet_full_version, cpu_instance_type):
>>>>>>> e774fcf3
    mx = MXNet(
        entry_point=os.path.join(MXNET_MNIST_PATH, "mnist.py"),
        role="SageMakerRole",
        instance_count=1,
        instance_type=cpu_instance_type,
        sagemaker_session=sagemaker_session,
        framework_version=mxnet_inference_latest_version,
        py_version=mxnet_inference_latest_py_version,
    )

    train_input = mx.sagemaker_session.upload_data(
        path=os.path.join(MXNET_MNIST_PATH, "train"), key_prefix="integ-test-data/mxnet_mnist/train"
    )
    test_input = mx.sagemaker_session.upload_data(
        path=os.path.join(MXNET_MNIST_PATH, "test"), key_prefix="integ-test-data/mxnet_mnist/test"
    )

    job_name = unique_name_from_base("test-mxnet-transform")
    with timeout(minutes=TRAINING_DEFAULT_TIMEOUT_MINUTES):
        mx.fit({"train": train_input, "test": test_input}, job_name=job_name)

    return mx


@pytest.fixture(scope="module")
def mxnet_transform_input(sagemaker_session):
    transform_input_path = os.path.join(MXNET_MNIST_PATH, "transform", "data.csv")
    transform_input_key_prefix = "integ-test-data/mxnet_mnist/transform"
    return sagemaker_session.upload_data(
        path=transform_input_path, key_prefix=transform_input_key_prefix
    )


@pytest.mark.canary_quick
def test_transform_mxnet(
    mxnet_estimator, mxnet_transform_input, sagemaker_session, cpu_instance_type
):
    kms_key_arn = get_or_create_kms_key(sagemaker_session)
    output_filter = "$"
    input_filter = "$"

    transformer = _create_transformer_and_transform_job(
        mxnet_estimator,
        mxnet_transform_input,
        cpu_instance_type,
        kms_key_arn,
        input_filter=input_filter,
        output_filter=output_filter,
        join_source=None,
    )
    with timeout_and_delete_model_with_transformer(
        transformer, sagemaker_session, minutes=TRANSFORM_DEFAULT_TIMEOUT_MINUTES
    ):
        transformer.wait()

    job_desc = transformer.sagemaker_session.describe_transform_job(
        job_name=transformer.latest_transform_job.name
    )
    assert kms_key_arn == job_desc["TransformResources"]["VolumeKmsKeyId"]
    assert output_filter == job_desc["DataProcessing"]["OutputFilter"]
    assert input_filter == job_desc["DataProcessing"]["InputFilter"]


@pytest.mark.canary_quick
def test_attach_transform_kmeans(sagemaker_session, cpu_instance_type):
    kmeans = KMeans(
        role="SageMakerRole",
        instance_count=1,
        instance_type=cpu_instance_type,
        k=10,
        sagemaker_session=sagemaker_session,
        output_path="s3://{}/".format(sagemaker_session.default_bucket()),
    )

    # set kmeans specific hp
    kmeans.init_method = "random"
    kmeans.max_iterators = 1
    kmeans.tol = 1
    kmeans.num_trials = 1
    kmeans.local_init_method = "kmeans++"
    kmeans.half_life_time_size = 1
    kmeans.epochs = 1

    records = kmeans.record_set(datasets.one_p_mnist()[0][:100])

    job_name = unique_name_from_base("test-kmeans-attach")

    with timeout(minutes=TRAINING_DEFAULT_TIMEOUT_MINUTES):
        kmeans.fit(records, job_name=job_name)

    transform_input_path = os.path.join(DATA_DIR, "one_p_mnist", "transform_input.csv")
    transform_input_key_prefix = "integ-test-data/one_p_mnist/transform"
    transform_input = kmeans.sagemaker_session.upload_data(
        path=transform_input_path, key_prefix=transform_input_key_prefix
    )

    transformer = _create_transformer_and_transform_job(kmeans, transform_input, cpu_instance_type)

    attached_transformer = Transformer.attach(
        transformer.latest_transform_job.name, sagemaker_session=sagemaker_session
    )
    with timeout_and_delete_model_with_transformer(
        transformer, sagemaker_session, minutes=TRANSFORM_DEFAULT_TIMEOUT_MINUTES
    ):
        attached_transformer.wait()


def test_transform_pytorch_vpc_custom_model_bucket(
    sagemaker_session,
    pytorch_inference_latest_version,
    pytorch_inference_latest_py_version,
    cpu_instance_type,
    custom_bucket_name,
):
    data_dir = os.path.join(DATA_DIR, "pytorch_mnist")

    ec2_client = sagemaker_session.boto_session.client("ec2")
    subnet_ids, security_group_id = get_or_create_vpc_resources(ec2_client)

    model_data = sagemaker_session.upload_data(
        path=os.path.join(data_dir, "model.tar.gz"),
        bucket=custom_bucket_name,
        key_prefix="integ-test-data/pytorch_mnist/model",
    )

    model = PyTorchModel(
        model_data=model_data,
        entry_point=os.path.join(data_dir, "mnist.py"),
        role="SageMakerRole",
        framework_version=pytorch_inference_latest_version,
        py_version=pytorch_inference_latest_py_version,
        sagemaker_session=sagemaker_session,
        vpc_config={"Subnets": subnet_ids, "SecurityGroupIds": [security_group_id]},
        code_location="s3://{}".format(custom_bucket_name),
    )

    transform_input = sagemaker_session.upload_data(
        path=os.path.join(data_dir, "transform", "data.npy"),
        key_prefix="integ-test-data/pytorch_mnist/transform",
    )

    transformer = model.transformer(1, cpu_instance_type)
    transformer.transform(
        transform_input,
        content_type="application/x-npy",
        job_name=unique_name_from_base("test-transform-vpc"),
    )

    with timeout_and_delete_model_with_transformer(
        transformer, sagemaker_session, minutes=TRANSFORM_DEFAULT_TIMEOUT_MINUTES
    ):
        transformer.wait()
        model_desc = sagemaker_session.sagemaker_client.describe_model(
            ModelName=transformer.model_name
        )
        assert set(subnet_ids) == set(model_desc["VpcConfig"]["Subnets"])
        assert [security_group_id] == model_desc["VpcConfig"]["SecurityGroupIds"]

        model_bucket, _ = s3.parse_s3_url(model_desc["PrimaryContainer"]["ModelDataUrl"])
        assert custom_bucket_name == model_bucket


def test_transform_mxnet_tags(
    mxnet_estimator, mxnet_transform_input, sagemaker_session, cpu_instance_type
):
    tags = [{"Key": "some-tag", "Value": "value-for-tag"}]

    transformer = mxnet_estimator.transformer(1, cpu_instance_type, tags=tags)
    transformer.transform(mxnet_transform_input, content_type="text/csv")

    with timeout_and_delete_model_with_transformer(
        transformer, sagemaker_session, minutes=TRANSFORM_DEFAULT_TIMEOUT_MINUTES
    ):
        transformer.wait()
        model_desc = sagemaker_session.sagemaker_client.describe_model(
            ModelName=transformer.model_name
        )
        model_tags = sagemaker_session.sagemaker_client.list_tags(
            ResourceArn=model_desc["ModelArn"]
        )["Tags"]
        assert tags == model_tags


def test_transform_model_client_config(
    mxnet_estimator, mxnet_transform_input, sagemaker_session, cpu_instance_type
):
    model_client_config = {"InvocationsTimeoutInSeconds": 60, "InvocationsMaxRetries": 2}
    transformer = mxnet_estimator.transformer(1, cpu_instance_type)
    transformer.transform(
        mxnet_transform_input, content_type="text/csv", model_client_config=model_client_config
    )

    with timeout_and_delete_model_with_transformer(
        transformer, sagemaker_session, minutes=TRANSFORM_DEFAULT_TIMEOUT_MINUTES
    ):
        transformer.wait()
        transform_job_desc = sagemaker_session.sagemaker_client.describe_transform_job(
            TransformJobName=transformer.latest_transform_job.name
        )

        assert model_client_config == transform_job_desc["ModelClientConfig"]


def test_transform_byo_estimator(sagemaker_session, cpu_instance_type):
    tags = [{"Key": "some-tag", "Value": "value-for-tag"}]

    kmeans = KMeans(
        role="SageMakerRole",
        instance_count=1,
        instance_type=cpu_instance_type,
        k=10,
        sagemaker_session=sagemaker_session,
        output_path="s3://{}/".format(sagemaker_session.default_bucket()),
    )

    # set kmeans specific hp
    kmeans.init_method = "random"
    kmeans.max_iterators = 1
    kmeans.tol = 1
    kmeans.num_trials = 1
    kmeans.local_init_method = "kmeans++"
    kmeans.half_life_time_size = 1
    kmeans.epochs = 1

    records = kmeans.record_set(datasets.one_p_mnist()[0][:100])

    job_name = unique_name_from_base("test-kmeans-attach")

    with timeout(minutes=TRAINING_DEFAULT_TIMEOUT_MINUTES):
        kmeans.fit(records, job_name=job_name)

    estimator = Estimator.attach(training_job_name=job_name, sagemaker_session=sagemaker_session)
    estimator._enable_network_isolation = True

    transform_input_path = os.path.join(DATA_DIR, "one_p_mnist", "transform_input.csv")
    transform_input_key_prefix = "integ-test-data/one_p_mnist/transform"
    transform_input = kmeans.sagemaker_session.upload_data(
        path=transform_input_path, key_prefix=transform_input_key_prefix
    )

    transformer = estimator.transformer(1, cpu_instance_type, tags=tags)
    transformer.transform(transform_input, content_type="text/csv")

    with timeout_and_delete_model_with_transformer(
        transformer, sagemaker_session, minutes=TRANSFORM_DEFAULT_TIMEOUT_MINUTES
    ):
        transformer.wait()
        model_desc = sagemaker_session.sagemaker_client.describe_model(
            ModelName=transformer.model_name
        )
        assert model_desc["EnableNetworkIsolation"]

        model_tags = sagemaker_session.sagemaker_client.list_tags(
            ResourceArn=model_desc["ModelArn"]
        )["Tags"]
        assert tags == model_tags


def test_single_transformer_multiple_jobs(
    mxnet_estimator, mxnet_transform_input, sagemaker_session, cpu_instance_type
):
    transformer = mxnet_estimator.transformer(1, cpu_instance_type)

    job_name = unique_name_from_base("test-mxnet-transform")
    transformer.transform(mxnet_transform_input, content_type="text/csv", job_name=job_name)
    with timeout_and_delete_model_with_transformer(
        transformer, sagemaker_session, minutes=TRANSFORM_DEFAULT_TIMEOUT_MINUTES
    ):
        assert transformer.output_path == "s3://{}/{}".format(
            sagemaker_session.default_bucket(), job_name
        )
        job_name = unique_name_from_base("test-mxnet-transform")
        transformer.transform(mxnet_transform_input, content_type="text/csv", job_name=job_name)
        assert transformer.output_path == "s3://{}/{}".format(
            sagemaker_session.default_bucket(), job_name
        )


def test_stop_transform_job(mxnet_estimator, mxnet_transform_input, cpu_instance_type):
    transformer = mxnet_estimator.transformer(1, cpu_instance_type)
    transformer.transform(mxnet_transform_input, content_type="text/csv")

    time.sleep(15)

    latest_transform_job_name = transformer.latest_transform_job.name

    print("Attempting to stop {}".format(latest_transform_job_name))

    transformer.stop_transform_job()

    desc = transformer.latest_transform_job.sagemaker_session.describe_transform_job(
        job_name=latest_transform_job_name
    )
    assert desc["TransformJobStatus"] == "Stopped"


def test_transform_mxnet_logs(
    mxnet_estimator, mxnet_transform_input, sagemaker_session, cpu_instance_type
):
    with timeout(minutes=45):
        transformer = _create_transformer_and_transform_job(
            mxnet_estimator, mxnet_transform_input, cpu_instance_type, wait=True, logs=True
        )

    with timeout_and_delete_model_with_transformer(
        transformer, sagemaker_session, minutes=TRANSFORM_DEFAULT_TIMEOUT_MINUTES
    ):
        transformer.wait()


def test_transform_tf_kms_network_isolation(
<<<<<<< HEAD
    sagemaker_session, cpu_instance_type, tmpdir, tf_full_version, tf_full_py_version
=======
    sagemaker_session, cpu_instance_type, tmpdir, tf_full_version, py_version
>>>>>>> e774fcf3
):
    data_path = os.path.join(DATA_DIR, "tensorflow_mnist")

    tf = TensorFlow(
        entry_point=os.path.join(data_path, "mnist.py"),
        role="SageMakerRole",
<<<<<<< HEAD
        instance_count=1,
        instance_type=cpu_instance_type,
        framework_version=tf_full_version,
        py_version=tf_full_py_version,
=======
        train_instance_count=1,
        train_instance_type=cpu_instance_type,
        framework_version=tf_full_version,
        script_mode=True,
        py_version=py_version,
>>>>>>> e774fcf3
        sagemaker_session=sagemaker_session,
    )

    s3_prefix = "integ-test-data/tf-scriptmode/mnist"
    training_input = sagemaker_session.upload_data(
        path=os.path.join(data_path, "data"), key_prefix="{}/training".format(s3_prefix)
    )

    job_name = unique_name_from_base("test-tf-transform")
    tf.fit(inputs=training_input, job_name=job_name)

    transform_input = sagemaker_session.upload_data(
        path=os.path.join(data_path, "transform"), key_prefix="{}/transform".format(s3_prefix)
    )

    with bucket_with_encryption(sagemaker_session, "SageMakerRole") as (bucket_with_kms, kms_key):
        output_path = "{}/{}/output".format(bucket_with_kms, job_name)

        transformer = tf.transformer(
            instance_count=1,
            instance_type=cpu_instance_type,
            output_path=output_path,
            output_kms_key=kms_key,
            volume_kms_key=kms_key,
            enable_network_isolation=True,
        )

        with timeout_and_delete_model_with_transformer(
            transformer, sagemaker_session, minutes=TRANSFORM_DEFAULT_TIMEOUT_MINUTES
        ):
            transformer.transform(
                transform_input, job_name=job_name, content_type="text/csv", wait=True
            )

            model_desc = sagemaker_session.sagemaker_client.describe_model(
                ModelName=transformer.model_name
            )
            assert model_desc["EnableNetworkIsolation"]

        job_desc = sagemaker_session.describe_transform_job(job_name=job_name)
        assert job_desc["TransformOutput"]["S3OutputPath"] == output_path
        assert job_desc["TransformOutput"]["KmsKeyId"] == kms_key
        assert job_desc["TransformResources"]["VolumeKmsKeyId"] == kms_key

        s3.S3Downloader.download(
            s3_uri=output_path,
            local_path=os.path.join(tmpdir, "tf-batch-output"),
            sagemaker_session=sagemaker_session,
        )

        with open(os.path.join(tmpdir, "tf-batch-output", "data.csv.out")) as f:
            result = json.load(f)
            assert len(result["predictions"][0]["probabilities"]) == 10
            assert result["predictions"][0]["classes"] == 1


def _create_transformer_and_transform_job(
    estimator,
    transform_input,
    instance_type,
    volume_kms_key=None,
    input_filter=None,
    output_filter=None,
    join_source=None,
    wait=False,
    logs=False,
):
    transformer = estimator.transformer(1, instance_type, volume_kms_key=volume_kms_key)
    transformer.transform(
        transform_input,
        content_type="text/csv",
        input_filter=input_filter,
        output_filter=output_filter,
        join_source=join_source,
        wait=wait,
        logs=logs,
        job_name=unique_name_from_base("test-transform"),
    )
    return transformer<|MERGE_RESOLUTION|>--- conflicted
+++ resolved
@@ -22,10 +22,6 @@
 from sagemaker.mxnet import MXNet
 from sagemaker.pytorch import PyTorchModel
 from sagemaker.tensorflow import TensorFlow
-<<<<<<< HEAD
-=======
-from sagemaker.tensorflow.defaults import LATEST_VERSION
->>>>>>> e774fcf3
 from sagemaker.transformer import Transformer
 from sagemaker.estimator import Estimator
 from sagemaker.utils import unique_name_from_base
@@ -43,21 +39,12 @@
 
 
 @pytest.fixture(scope="module")
-<<<<<<< HEAD
 def mxnet_estimator(
     sagemaker_session,
     mxnet_inference_latest_version,
     mxnet_inference_latest_py_version,
     cpu_instance_type,
 ):
-=======
-def py_version(tf_full_version):
-    return "py37" if tf_full_version == LATEST_VERSION else PYTHON_VERSION
-
-
-@pytest.fixture(scope="module")
-def mxnet_estimator(sagemaker_session, mxnet_full_version, cpu_instance_type):
->>>>>>> e774fcf3
     mx = MXNet(
         entry_point=os.path.join(MXNET_MNIST_PATH, "mnist.py"),
         role="SageMakerRole",
@@ -369,29 +356,17 @@
 
 
 def test_transform_tf_kms_network_isolation(
-<<<<<<< HEAD
     sagemaker_session, cpu_instance_type, tmpdir, tf_full_version, tf_full_py_version
-=======
-    sagemaker_session, cpu_instance_type, tmpdir, tf_full_version, py_version
->>>>>>> e774fcf3
 ):
     data_path = os.path.join(DATA_DIR, "tensorflow_mnist")
 
     tf = TensorFlow(
         entry_point=os.path.join(data_path, "mnist.py"),
         role="SageMakerRole",
-<<<<<<< HEAD
         instance_count=1,
         instance_type=cpu_instance_type,
         framework_version=tf_full_version,
         py_version=tf_full_py_version,
-=======
-        train_instance_count=1,
-        train_instance_type=cpu_instance_type,
-        framework_version=tf_full_version,
-        script_mode=True,
-        py_version=py_version,
->>>>>>> e774fcf3
         sagemaker_session=sagemaker_session,
     )
 
