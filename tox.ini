--- conflicted
+++ resolved
@@ -66,13 +66,8 @@
 # {posargs} can be passed in by additional arguments specified when invoking tox.
 # Can be used to specify which tests to run, e.g.: tox -- -s
 commands =
-<<<<<<< HEAD
-    coverage run --source sagemaker -m pytest {posargs}
+    pytest --cov=sagemaker --cov-append {posargs}
     {env:IGNORE_COVERAGE:} coverage report --fail-under=86
-=======
-    pytest --cov=sagemaker --cov-append {posargs}
-    {env:IGNORE_COVERAGE:} coverage report --fail-under=86 --omit */tensorflow/tensorflow_serving/*
->>>>>>> e774fcf3
 deps = .[test]
 depends =
     {py27,py36,py37,py38}: clean
